from __future__ import division
from __future__ import print_function

import torch
from torchvision import transforms
# from hourglass import hg
from PIL import Image
import os
#from os import join

try:
    from keypoints_detection.hourglass import hg
    from keypoints_detection.transformations import *
except:
    from keypoints_detection.hourglass import hg
    from keypoints_detection.transformations import *

from time import time
import numpy as np
import cv2 
from torchvision.io import read_image
from scipy.spatial.transform import Rotation

from image_transformations.coordinate_transforms import calculate_matrix, IntrinsicsMatrix, annotate_img, TransformationMatrix
from bounding_box import BBoxModel



class KPModel:
    def __init__(self, path = './models/model_checkpoint.pt', alpha=0.75) -> None:
        self.device = torch.device("cuda" if torch.cuda.is_available() else "cpu")

        transform_list = [CropAndPad(out_size=(256, 256))]
        transform_list.append(ToTensor())
        transform_list.append(Normalize())

        self.transform = transforms.Compose(transform_list)

        #self.model = torch.load(path)
        self.model = hg(num_stacks=1, num_blocks=1, num_classes=10).to(self.device)
        checkpoint = torch.load(path)
        self.model.load_state_dict(checkpoint['model'])

        self.rotation = None
        self.translation = None
        self.alpha = alpha

        self.keypoints_2d = None
        self.keypoints = None
        self.item = None
        self.model.eval()

    def predict(self, image, bbox):
        '''
        Finds keypoints in image
        Args: 
            image: color image
            bbox: bounding box of fuel cap [xmin, ymin, xmax, ymax]
        Returns:
            2d array containing keypoints, with conficences for each point
        '''
        # convert to PIL image
        image = Image.fromarray(image)

        #initialize input
        self.item = {'image': image, 'bb': bbox}
        self.item = self.transform(self.item)

        img = self.item["image"].unsqueeze(0).to(self.device)

        self.model.eval()
        with torch.no_grad():
            keypoints_prediction = self.model(img)
        
        self.keypoints = np.array(keypoints_prediction[0].cpu())[0,:,:,:]
        
    
        x_coords = []
        y_coords = []
        confs = []
        for i in range(10):
            # Find the flattened index of the maximum value
            max_index = np.argmax(self.keypoints[i, :, :])

            # Convert the flattened index to row and column indices
            y, x = np.unravel_index(max_index, self.keypoints[i, :, :].shape)
            conf = np.max(self.keypoints[i,:,:])

            x_coords.append(x)
            y_coords.append(y)
            confs.append(conf)
        
        y_coords = np.array(y_coords)
        x_coords = np.array(x_coords)
        confs = np.array(confs)

        center_x, center_y = self.item['center']
        width = self.item['width']

        scale = self.item['scale'][0]
        if torch.is_tensor(width):
            print(type(width))
            width = width.numpy()
        # image shrunk by factor of 4, reduced by scale, and moved to bounding box. Must undo
        y_coords = 4*y_coords * scale + center_y - width // 2
        x_coords = 4*x_coords * scale + center_x - width // 2

        self.keypoints_2d = np.array([x_coords, y_coords, confs]).T
        return self.keypoints_2d 


    def merge_heatmaps(self):
        """
        Creates heatmap, used for visualizations
        """
        if self.keypoints is None or self.item is None:
            print("No heatmap available") 
        heatmap = np.zeros_like(self.keypoints[0,:,:])
        for i in range(10):
            heatmap = heatmap + self.keypoints[i, :, :]
        return heatmap
    

    def predict_position(self, K : IntrinsicsMatrix, depth : np.ndarray, kernel_size:int=12, img=None, keypoints=None):
        """
        Calculates position and rotaiton of the fuel cap
        Args:
            K (IntrinsicsMatrix): Camera Intrinsics, used for pixel-point and point-pixel projections
            depth (np.ndarray): Depth image 
            kernel_size (int): size of the square used to get depth at each point
            img (optional): color image, will annotate image with keypoint locations and centerpoint
            keypoints (optional): can input keypoints manually but will default to class keypoints
        Returns:
            np.ndarray: rotation matrix
            np.ndarray: position vector
            np.ndattay: image with annotations, if none is provided, return none
        """
        
        if self.keypoints_2d is None and keypoints is None:
            print("No keypoints available")
            return None, None, None
        if self.keypoints_2d is None:
            kps = keypoints

        # take keypoints and calculate the position in 3D space using depth information
        kpts = self.keypoints_2d
        points3D = []
        accepted_pts = []
        for i in range(10):
            x,y = self.keypoints_2d[i, :2]
            xi,yi = [round(i) for i in [x,y]]
<<<<<<< HEAD
            depth_area = depth[yi-kernel_size//2:yi+kernel_size//2, xi-kernel_size//2:xi+kernel_size//2]
            max_depth = np.max(depth_area)
            ave_depth = np.mean(depth_area)
            
=======

>>>>>>> 7e5d2d0c
            try:
                depth_area = depth[yi-kernel_size//2:yi+kernel_size//2, xi-kernel_size//2:xi+kernel_size//2]
                max_depth = np.max(depth_area)
                ave_depth = np.mean(depth_area)
                points3D.append(K.calc_position((x,y), max_depth))
                if img is not None:
                    cv2.rectangle(img, (xi-kernel_size//2, yi-kernel_size//2), (xi+kernel_size//2, yi+kernel_size//2), (0,255,255), 1)
                accepted_pts.append(True)
            except:
                points3D.append(np.ones(3) * np.inf)
                accepted_pts.append(False)

        plane_pts = np.array([pt for i,pt in enumerate(points3D) if accepted_pts[i]])
        points3D = np.array(points3D)

        # calculate a plane using least squares approximation
        # z = ax+by+c
        A = np.c_[plane_pts[:, :2], np.ones_like(plane_pts[:, 0])]
        b = plane_pts[:, 2]
        x, residuals, _, _ = np.linalg.lstsq(A, b, rcond=None)

        # 0 = ax+by-z+c
        # z axis = <a, b, -1> (normalized of course)
        z_axis = np.array([x[0], x[1], -1])
        z_axis /= np.linalg.norm(-z_axis)

        # calculate x axis using two point pairs that form lines paralel to the x axis
        line1 = points3D[2, :] - points3D[0, :] if accepted_pts[2] and accepted_pts[0] else None
        line2 = points3D[3, :] - points3D[1, :] if accepted_pts[3] and accepted_pts[1] else None
        lines = [i for i in [line1, line2] if i is not None]
        if len(lines) > 0:
            x_axis = np.mean(lines, axis=0)
            x_axis = x_axis - np.dot(x_axis, z_axis) * z_axis
            x_axis /= np.linalg.norm(x_axis)
            
            # y axis is z (cross) x
            y_axis = np.cross(z_axis, x_axis)
            y_axis /= np.linalg.norm(y_axis)

            rotation = np.column_stack((x_axis, y_axis, z_axis))
            self.rotation = self.alpha * rotation + (1 - self.alpha) * self.rotation if self.rotation is not None else rotation
        else:
            self.rotation = self.rotation


        # calculate center point by connecting several points that intersect it and averaging their midpoints
        center_pts = [
            (points3D[0, :] + points3D[1, :]) / 2 if accepted_pts[0] and accepted_pts[1] else None,
            (points3D[4, :] + points3D[8, :]) / 2 if accepted_pts[4] and accepted_pts[8] else None,
            (points3D[5, :] + points3D[7, :]) / 2 if accepted_pts[5] and accepted_pts[7] else None,
            (points3D[6, :] + points3D[9, :]) / 2 if accepted_pts[9] and accepted_pts[6] else None

        ]
        center_pts = [i for i in center_pts if not i is None]
        if len(center_pts) > 0:
            if len(center_pts) >= 3:
                ctr_pt = np.mean(center_pts, axis=0)
                norms = [np.linalg.norm(pt - ctr_pt) for pt in center_pts]
                max_norm = max(norms)
                center_pts = [pt for pt, nrm in zip(center_pts, norms) if nrm < max_norm]
            if len(center_pts) > 1:
                ctr_pt = np.mean(center_pts, axis=0)
            elif len(center_pts) == 1:
                ctr_pt = center_pts[0]

            self.translation = self.alpha * ctr_pt + (1 - self.alpha) * self.translation if self.translation is not None else ctr_pt

            if img is not None and len(ctr_pt) == 3:
                ctr_px = K.calc_pixels(ctr_pt)
                cv2.circle(img, ctr_px, 5, (255,255,255), -1)
        else:
            self.translation = self.translation
        
        return self.rotation, self.translation, img, residuals
    
    def reset_positions(self):
        self.rotation = None
        self.translation = None


def test_model(model: KPModel, idx = 0):
    import json, random, time
    import pandas as pd

    img_dir = "./data/RealWorldBboxData"
    image_list = os.listdir(f"{img_dir}/color")
    test_image = random.choice(image_list)
    # test_image = image_list[idx]

    img = read_image(f'{img_dir}/color/{test_image}')
    depth_img = np.load(f'{img_dir}/depth/{test_image[:-4]}.npy')
    K = IntrinsicsMatrix()

    t0 = time.time()
    bboxModel = BBoxModel("models/bbox_net_trained_2.pth")
    bbox, score = bboxModel.find_bbox(img)
    bbox = bbox.numpy()

    img = cv2.imread(f'{img_dir}/color/{test_image}')
    kpts = model.predict(img, bbox)
    rotation, translation, img, _ = model.predict_position(K, depth_img, kernel_size=12, img=img)
    if translation is not None:
        H = TransformationMatrix(R = rotation, t=translation)
        annotate_img(img, H, K)
    else:
        print("Could not detect center point")

    print("Elapsed time", time.time()-t0)

    cv2.imshow("Image", img)
    cv2.waitKey(0)
    cv2.destroyAllWindows()


if __name__ == "__main__":
    import time
    model = KPModel()
    for i in range(5):
        model.reset_positions()
        test_model(model)
        
        # break
    <|MERGE_RESOLUTION|>--- conflicted
+++ resolved
@@ -149,14 +149,7 @@
         for i in range(10):
             x,y = self.keypoints_2d[i, :2]
             xi,yi = [round(i) for i in [x,y]]
-<<<<<<< HEAD
-            depth_area = depth[yi-kernel_size//2:yi+kernel_size//2, xi-kernel_size//2:xi+kernel_size//2]
-            max_depth = np.max(depth_area)
-            ave_depth = np.mean(depth_area)
-            
-=======
-
->>>>>>> 7e5d2d0c
+
             try:
                 depth_area = depth[yi-kernel_size//2:yi+kernel_size//2, xi-kernel_size//2:xi+kernel_size//2]
                 max_depth = np.max(depth_area)
